--- conflicted
+++ resolved
@@ -35,19 +35,12 @@
         pid: 0x8002,
         hw_ver: 2,
         sw_ver: 1,
-<<<<<<< HEAD
+        serial_no: "aabbccdd".to_string(),
         device_name: "OnOff Light".to_string(),
     };
     let dev_att = Box::new(dev_att::HardCodedDevAtt::new());
 
-    let mut matter = core::Matter::new(&dev_info, dev_att, comm_data).unwrap();
-=======
-        serial_no: "aabbccdd".to_string(),
-    };
-    let dev_att = Box::new(dev_att::HardCodedDevAtt::new());
-
     let mut matter = core::Matter::new(dev_info, dev_att, comm_data).unwrap();
->>>>>>> 40f4fd5d
     let dm = matter.get_data_model();
     {
         let mut node = dm.node.write().unwrap();
