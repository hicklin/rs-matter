--- conflicted
+++ resolved
@@ -16,12 +16,8 @@
  */
 
 //! An example Matter device that implements the On/Off and LevelControl cluster over Ethernet.
-<<<<<<< HEAD
 use core::cell::Cell;
-=======
 #![allow(clippy::uninlined_format_args)]
-
->>>>>>> 3faa3b40
 use core::pin::pin;
 
 use std::fs;
