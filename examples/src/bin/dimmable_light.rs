--- conflicted
+++ resolved
@@ -26,33 +26,22 @@
 use std::net::UdpSocket;
 use std::path::PathBuf;
 
-<<<<<<< HEAD
-use embassy_futures::select::select4;
-use embassy_sync::blocking_mutex::raw::NoopRawMutex;
-
-use log::{error, info, trace};
-=======
-use async_signal::{Signal, Signals};
-
 use embassy_futures::select::{select3, select4};
 use embassy_sync::blocking_mutex::raw::NoopRawMutex;
 
+use async_signal::{Signal, Signals};
+use log::{error, info, trace};
+
 use futures_lite::StreamExt;
-
-use log::info;
->>>>>>> 0188e689
 
 use rs_matter::dm::clusters::decl::level_control::{
     AttributeId, CommandId, OptionsBitmap, FULL_CLUSTER as LEVEL_CONTROL_FULL_CLUSTER,
 };
 use rs_matter::dm::clusters::decl::on_off as on_off_cluster;
 use rs_matter::dm::clusters::desc::{self, ClusterHandler as _};
-use rs_matter::dm::clusters::level_control::LevelControlHooks;
-use rs_matter::dm::clusters::level_control::{self, ClusterAsyncHandler as _};
+use rs_matter::dm::clusters::level_control::{self, LevelControlHooks};
 use rs_matter::dm::clusters::net_comm::NetworkType;
-use rs_matter::dm::clusters::on_off::{
-    self, ClusterAsyncHandler as _, OnOffHooks, StartUpOnOffEnum,
-};
+use rs_matter::dm::clusters::on_off::{self, OnOffHooks, StartUpOnOffEnum};
 use rs_matter::dm::devices::test::{TEST_DEV_ATT, TEST_DEV_COMM, TEST_DEV_DET};
 use rs_matter::dm::devices::DEV_TYPE_DIMMABLE_LIGHT;
 use rs_matter::dm::endpoints;
@@ -60,12 +49,8 @@
 use rs_matter::dm::subscriptions::DefaultSubscriptions;
 use rs_matter::dm::IMBuffer;
 use rs_matter::dm::{
-<<<<<<< HEAD
-    Async, AsyncHandler, AsyncMetadata, Cluster, Dataver, EmptyHandler, Endpoint, EpClMatcher, Node,
-=======
-    Async, AsyncHandler, AsyncMetadata, DataModel, Dataver, EmptyHandler, Endpoint, EpClMatcher,
-    Node,
->>>>>>> 0188e689
+    Async, AsyncHandler, AsyncMetadata, Cluster, DataModel, Dataver, EmptyHandler, Endpoint,
+    EpClMatcher, Node,
 };
 use rs_matter::error::{Error, ErrorCode};
 use rs_matter::pairing::DiscoveryCapabilities;
@@ -156,7 +141,7 @@
     // OnOff cluster setup
     let on_off_device_logic = OnOffDeviceLogic::new();
     let on_off_handler =
-        on_off::OnOffHandler::new(Dataver::new_rand(matter.rand()), &on_off_device_logic);
+        on_off::OnOffHandler::new(Dataver::new_rand(matter.rand()), 1, &on_off_device_logic);
 
     // LevelControl cluster setup
     let level_control_device_logic = LevelControlDeviceLogic::new();
@@ -170,32 +155,22 @@
     };
     let level_control_handler = level_control::LevelControlHandler::new(
         Dataver::new_rand(matter.rand()),
+        1,
         &level_control_device_logic,
         level_control_defaults,
     );
-<<<<<<< HEAD
 
     // Cluster wiring, validation and initialisation
     on_off_handler.init(Some(&level_control_handler));
     level_control_handler.init(Some(&on_off_handler));
-
-    // todo remove in all examlpes and e2e tests
-    let mut level_control_job = pin!(level_control_handler.run());
-    let mut on_off_job = pin!(on_off_handler.run());
-
-    // Assemble our Data Model handler by composing the predefined Root Endpoint handler with the On/Off handler
-    let dm_handler = dm_handler(matter, &on_off_handler, &level_control_handler);
-=======
-    level_control_cluster.set_on_off_handler(&on_off);
 
     // Create the Data Model instance
     let dm = DataModel::new(
         matter,
         buffers,
         subscriptions,
-        dm_handler(matter, &on_off, &level_control_cluster),
-    );
->>>>>>> 0188e689
+        dm_handler(matter, &on_off_handler, &level_control_handler),
+    );
 
     // Create a default responder capable of handling up to 3 subscriptions
     // All other subscription requests will be turned down with "resource exhausted"
@@ -271,17 +246,7 @@
         &mut transport,
         &mut mdns,
         &mut persist,
-<<<<<<< HEAD
-        select4(
-            &mut respond,
-            &mut dm_handler_job,
-            &mut level_control_job,
-            &mut on_off_job,
-        )
-        .coalesce(),
-=======
         select3(&mut respond, &mut dm_job, &mut term).coalesce(),
->>>>>>> 0188e689
     );
 
     // Run with a simple `block_on`. Any local executor would do.
