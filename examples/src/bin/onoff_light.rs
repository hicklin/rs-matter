--- conflicted
+++ resolved
@@ -21,7 +21,7 @@
 
 use std::net::UdpSocket;
 
-use embassy_futures::select::select4;
+use embassy_futures::select::{select3, select4};
 use embassy_sync::blocking_mutex::raw::NoopRawMutex;
 use embassy_time::{Duration, Timer};
 
@@ -31,8 +31,7 @@
 use rs_matter::dm::clusters::level_control::LevelControlHooks;
 use rs_matter::dm::clusters::net_comm::NetworkType;
 use rs_matter::dm::clusters::on_off::{
-    self, test::TestOnOffDeviceLogic, ClusterAsyncHandler as _, NoLevelControl, OnOffHandler,
-    OnOffHooks,
+    self, test::TestOnOffDeviceLogic, NoLevelControl, OnOffHandler, OnOffHooks,
 };
 use rs_matter::dm::devices::test::{TEST_DEV_ATT, TEST_DEV_COMM, TEST_DEV_DET};
 use rs_matter::dm::devices::DEV_TYPE_ON_OFF_LIGHT;
@@ -128,17 +127,16 @@
     // Our on-off cluster
     let on_off_device_logic = TestOnOffDeviceLogic::new();
     let on_off_handler: OnOffHandler<TestOnOffDeviceLogic, NoLevelControl> =
-        on_off::OnOffHandler::new(Dataver::new_rand(matter.rand()), &on_off_device_logic);
+        on_off::OnOffHandler::new(Dataver::new_rand(matter.rand()), 1, &on_off_device_logic);
     on_off_handler.init(None);
-    let mut on_off_job = pin!(on_off_handler.run());
-
-<<<<<<< HEAD
-    // Assemble our Data Model handler by composing the predefined Root Endpoint handler with the On/Off handler
-    let dm_handler = dm_handler(matter, &on_off_handler);
-=======
+
     // Create the Data Model instance
-    let dm = DataModel::new(matter, buffers, subscriptions, dm_handler(matter, &on_off));
->>>>>>> 0188e689
+    let dm = DataModel::new(
+        matter,
+        buffers,
+        subscriptions,
+        dm_handler(matter, &on_off_handler),
+    );
 
     // Create a default responder capable of handling up to 3 subscriptions
     // All other subscription requests will be turned down with "resource exhausted"
@@ -162,14 +160,9 @@
         loop {
             Timer::after(Duration::from_secs(5)).await;
 
-<<<<<<< HEAD
             // todo should we add an on_off accessor to the handler that dose not require a context?
             on_off_handler.set_on_off(!on_off_device_logic.on_off());
-            subscriptions.notify_changed();
-=======
-            on_off.set(!on_off.get());
-            subscriptions.notify_cluster_changed(1, on_off::OnOffHandler::CLUSTER.id);
->>>>>>> 0188e689
+            subscriptions.notify_cluster_changed(1, TestOnOffDeviceLogic::CLUSTER.id);
 
             info!("Lamp toggled");
         }
@@ -207,17 +200,7 @@
         &mut transport,
         &mut mdns,
         &mut persist,
-<<<<<<< HEAD
-        select4(
-            &mut respond,
-            &mut device,
-            &mut dm_handler_job,
-            &mut on_off_job,
-        )
-        .coalesce(),
-=======
         select3(&mut respond, &mut device, &mut dm_job).coalesce(),
->>>>>>> 0188e689
     );
 
     // Run with a simple `block_on`. Any local executor would do.
